"""Library base file."""

import base64
import getpass
import hashlib
import http.cookiejar as cookielib
import inspect
import json
import logging
from os import environ, mkdir, path
from re import match
from tempfile import gettempdir
from typing import cast
from requests.cookies import RequestsCookieJar
from uuid import uuid1

import srp
from requests import Session

from pyicloud.exceptions import (
    PyiCloud2SARequiredException,
    PyiCloudAPIResponseException,
    PyiCloudFailedLoginException,
    PyiCloudServiceNotActivatedException,
)
from pyicloud.services import (
    AccountService,
    CalendarService,
    ContactsService,
    DriveService,
    FindMyiPhoneServiceManager,
    PhotosService,
    RemindersService,
    UbiquityService,
)
from pyicloud.services.hidemyemail import HideMyEmailService
from pyicloud.utils import get_password_from_keyring

LOGGER = logging.getLogger(__name__)

HEADER_DATA = {
    "X-Apple-ID-Account-Country": "account_country",
    "X-Apple-ID-Session-Id": "session_id",
    "X-Apple-Session-Token": "session_token",
    "X-Apple-TwoSV-Trust-Token": "trust_token",
    "scnt": "scnt",
}

CONTENT_TYPE_JSON = "application/json"


class PyiCloudPasswordFilter(logging.Filter):
    """Password log hider."""

    def __init__(self, password):
        super().__init__(password)

    def filter(self, record):
        message = record.getMessage()
        if self.name in message:
            record.msg = message.replace(self.name, "*" * 8)
            record.args = ()

        return True


class PyiCloudSession(Session):
    """iCloud session."""

    def __init__(self, service):
        self.service = service
        super().__init__()

<<<<<<< HEAD
    def request(self, method, url, **kwargs):  # type: ignore # pylint: disable=arguments-differ
        request_logger = logging.getLogger()

=======
    def request(self, method, url, **kwargs):  # pylint: disable=arguments-differ
>>>>>>> f7d7af39
        # Charge logging to the right service endpoint
        callee = inspect.stack()[2]
        module = inspect.getmodule(callee[0])
        if module:
            request_logger = logging.getLogger(module.__name__).getChild("http")
            if self.service.password_filter not in request_logger.filters:
                request_logger.addFilter(self.service.password_filter)

            request_logger.debug("%s %s %s", method, url, kwargs.get("data", ""))

        has_retried = kwargs.get("retried")
        kwargs.pop("retried", None)
        response = super().request(method, url, **kwargs)

        content_type = response.headers.get("Content-Type", "").split(";")[0]
        json_mimetypes = [CONTENT_TYPE_JSON, "text/json"]

        for header, value in HEADER_DATA.items():
            if response.headers.get(header):
                session_arg = value
                self.service.session_data.update(
                    {session_arg: response.headers.get(header)}
                )

        # Save session_data to file
        with open(self.service.session_path, "w", encoding="utf-8") as outfile:
            json.dump(self.service.session_data, outfile)
            LOGGER.debug("Saved session data to file")

        # Save cookies to file
        cast(cookielib.LWPCookieJar, self.cookies).save(
            ignore_discard=True, ignore_expires=True
        )
        LOGGER.debug("Cookies saved to %s", self.service.cookiejar_path)

        if not response.ok and (
            content_type not in json_mimetypes
            or response.status_code in [421, 450, 500]
        ):
            try:
                # pylint: disable=protected-access
                fmip_url = self.service._get_webservice_url("findme")
                if (
                    has_retried is None
                    and response.status_code in [421, 450, 500]
                    and fmip_url in url
                ):
                    # Handle re-authentication for Find My iPhone
                    LOGGER.debug("Re-authenticating Find My iPhone service")
                    try:
                        # If 450, authentication requires a full sign in to the account
                        service = None if response.status_code == 450 else "find"
                        self.service.authenticate(True, service)

                    except PyiCloudAPIResponseException:
                        LOGGER.debug("Re-authentication failed")
                    kwargs["retried"] = True
                    return self.request(method, url, **kwargs)
            except Exception:
                pass

            if has_retried is None and response.status_code in [421, 450, 500]:
                api_error = PyiCloudAPIResponseException(
                    response.reason, response.status_code, retry=True
                )
                request_logger.debug(api_error)
                kwargs["retried"] = True
                return self.request(method, url, **kwargs)

            self._raise_error(response.status_code, response.reason)

        if content_type not in json_mimetypes:
            return response

        try:
            data = response.json()
        except json.JSONDecodeError:
            request_logger.warning("Failed to parse response with JSON mimetype")
            return response

        request_logger.debug(data)

        if isinstance(data, dict):
            reason = data.get("errorMessage")
            reason = reason or data.get("reason")
            reason = reason or data.get("errorReason")
            if not reason and isinstance(data.get("error"), str):
                reason = data.get("error")
            if not reason and data.get("error"):
                reason = "Unknown reason"

            code = data.get("errorCode")
            if not code and data.get("serverErrorCode"):
                code = data.get("serverErrorCode")

            if reason:
                self._raise_error(code, reason)

        return response

    def _raise_error(self, code, reason):
        if (
            self.service.requires_2sa
            and reason == "Missing X-APPLE-WEBAUTH-TOKEN cookie"
        ):
            raise PyiCloud2SARequiredException(self.service.user["apple_id"])
        if code in ("ZONE_NOT_FOUND", "AUTHENTICATION_FAILED"):
            reason = (
                "Please log into https://icloud.com/ to manually "
                "finish setting up your iCloud service"
            )
            api_error = PyiCloudServiceNotActivatedException(reason, code)
            LOGGER.error(api_error)

            raise (api_error)
        if code == "ACCESS_DENIED":
            reason = (
                reason + ".  Please wait a few minutes then try again."
                "The remote servers might be trying to throttle requests."
            )
        if code in [421, 450, 500]:
            reason = "Authentication required for Account."

        api_error = PyiCloudAPIResponseException(reason, code)
        LOGGER.error(api_error)
        raise api_error


class PyiCloudService(object):
    """
    A base authentication class for the iCloud service. Handles the
    authentication required to access iCloud services.

    Usage:
        from pyicloud import PyiCloudService
        pyicloud = PyiCloudService('username@apple.com', 'password')
        pyicloud.iphone.location()
    """

    AUTH_ENDPOINT: str = "https://idmsa.apple.com/appleauth/auth"

    icloud_china: bool = environ.get("icloud_china", "0") == "1"
    HOME_ENDPOINT: str = f"https://www.icloud.com{icloud_china * '.cn'}"
    SETUP_ENDPOINT: str = f"https://setup.icloud.com{icloud_china * '.cn'}/setup/ws/1"

    def __init__(
        self,
        apple_id,
        password=None,
        cookie_directory=None,
        verify=True,
        client_id=None,
        with_family=True,
        china_mainland=False,
    ):
        # If the country or region setting of your Apple ID is China mainland.
        # See https://support.apple.com/en-us/HT208351
        if china_mainland:
            self.AUTH_ENDPOINT = "https://idmsa.apple.com.cn/appleauth/auth"
            self.HOME_ENDPOINT = "https://www.icloud.com.cn"
            self.SETUP_ENDPOINT = "https://setup.icloud.com.cn/setup/ws/1"

        if password is None:
            password = get_password_from_keyring(apple_id)

        self.user = {"accountName": apple_id, "password": password}
        self.data = {}

        self.params = {}
        self.client_id = client_id or ("auth-%s" % str(uuid1()).lower())
        self.with_family = with_family

        self.password_filter = PyiCloudPasswordFilter(password)
        LOGGER.addFilter(self.password_filter)

        if cookie_directory:
            self._cookie_directory = path.expanduser(path.normpath(cookie_directory))
            if not path.exists(self._cookie_directory):
                mkdir(self._cookie_directory, 0o700)
        else:
            topdir = path.join(gettempdir(), "pyicloud")
            self._cookie_directory = path.join(topdir, getpass.getuser())
            if not path.exists(topdir):
                mkdir(topdir, 0o777)
            if not path.exists(self._cookie_directory):
                mkdir(self._cookie_directory, 0o700)

        LOGGER.debug("Using session file %s", self.session_path)

        self.session_data = {}
        try:
            with open(self.session_path, encoding="utf-8") as session_f:
                self.session_data = json.load(session_f)
        except:  # pylint: disable=bare-except
            LOGGER.info("Session file does not exist")
        if self.session_data.get("client_id"):
            self.client_id = self.session_data.get("client_id")
        else:
            self.session_data.update({"client_id": self.client_id})

        self.session = PyiCloudSession(self)
        self.session.verify = verify
        self.session.headers.update(
            {"Origin": self.HOME_ENDPOINT, "Referer": "%s/" % self.HOME_ENDPOINT}
        )

        cookiejar_path = self.cookiejar_path
<<<<<<< HEAD
=======
        self.session.cookies = cookielib.LWPCookieJar(filename=cookiejar_path)  # type: ignore
>>>>>>> f7d7af39
        if path.exists(cookiejar_path):
            try:
                cookies = cookielib.LWPCookieJar(filename=cookiejar_path)
                cookies.load(ignore_discard=True, ignore_expires=True)
                self.session.cookies = cast(RequestsCookieJar, cookies)
                LOGGER.debug("Read cookies from %s", cookiejar_path)
            except:  # pylint: disable=bare-except
                # Most likely a pickled cookiejar from earlier versions.
                # The cookiejar will get replaced with a valid one after
                # successful authentication.
                LOGGER.warning("Failed to read cookiejar %s", cookiejar_path)

        self.authenticate()

        self._drive = None
        self._files = None
        self._photos = None

    def authenticate(self, force_refresh=False, service=None):
        """
        Handles authentication, and persists cookies so that
        subsequent logins will not cause additional e-mails from Apple.
        """

        login_successful = False
        if self.session_data.get("session_token") and not force_refresh:
            LOGGER.debug("Checking session token validity")
            try:
                self.data = self._validate_token()
                login_successful = True
            except PyiCloudAPIResponseException:
                LOGGER.debug("Invalid authentication token, will log in from scratch.")

        if not login_successful and service is not None:
            app = self.data["apps"][service]
            if "canLaunchWithOneFactor" in app and app["canLaunchWithOneFactor"]:
                LOGGER.debug(
                    "Authenticating as %s for %s", self.user["accountName"], service
                )
                try:
                    self._authenticate_with_credentials_service(service)
                    login_successful = True
                except Exception:
                    LOGGER.debug(
                        "Could not log into service. Attempting brand new login."
                    )

        if not login_successful:
            LOGGER.debug("Authenticating as %s", self.user["accountName"])

            headers = self._get_auth_headers()
            if self.session_data.get("scnt"):
                headers["scnt"] = self.session_data.get("scnt")

            if self.session_data.get("session_id"):
                headers["X-Apple-ID-Session-Id"] = self.session_data.get("session_id")

            class SrpPassword:
                def __init__(self, password: str):
                    self.password = password

                def set_encrypt_info(
                    self, salt: bytes, iterations: int, key_length: int
                ):
                    self.salt = salt
                    self.iterations = iterations
                    self.key_length = key_length

                def encode(self):
                    password_hash = hashlib.sha256(
                        self.password.encode("utf-8")
                    ).digest()
                    return hashlib.pbkdf2_hmac(
                        "sha256", password_hash, salt, iterations, key_length
                    )

            srp_password = SrpPassword(self.user["password"])
            srp.rfc5054_enable()
            srp.no_username_in_x()
            usr = srp.User(
                self.user["accountName"],
                srp_password,
                hash_alg=srp.SHA256,
                ng_type=srp.NG_2048,
            )
            uname, A = usr.start_authentication()
            data = {
                "a": base64.b64encode(A).decode(),
                "accountName": uname,
                "protocols": ["s2k", "s2k_fo"],
            }

            try:
                response = self.session.post(
                    "%s/signin/init" % self.AUTH_ENDPOINT,
                    data=json.dumps(data),
                    headers=headers,
                )
                response.raise_for_status()
            except PyiCloudAPIResponseException as error:
                msg = "Failed to initiate srp authentication."
                raise PyiCloudFailedLoginException(msg, error) from error

            body = response.json()
            salt = base64.b64decode(body["salt"])
            b = base64.b64decode(body["b"])
            c = body["c"]
            iterations = body["iteration"]
            key_length = 32
            srp_password.set_encrypt_info(salt, iterations, key_length)
            m1 = usr.process_challenge(salt, b)
            m2 = usr.H_AMK
            data = {
                "accountName": uname,
                "c": c,
                "m1": base64.b64encode(m1).decode(),
                "m2": base64.b64encode(m2).decode(),
                "rememberMe": True,
                "trustTokens": [],
            }
            if self.session_data.get("trust_token"):
                data["trustTokens"] = [self.session_data.get("trust_token")]

            try:
                self.session.post(
                    "%s/signin/complete" % self.AUTH_ENDPOINT,
                    params={"isRememberMeEnabled": "true"},
                    data=json.dumps(data),
                    headers=headers,
                )
            except PyiCloudAPIResponseException as error:
                msg = "Invalid email/password combination."
                raise PyiCloudFailedLoginException(msg, error) from error

            self._authenticate_with_token()

        if (
            "dsInfo" in self.data
            and isinstance(self.data["dsInfo"], dict)
            and "dsid" in self.data["dsInfo"]
        ):
            self.params.update({"dsid": self.data["dsInfo"]["dsid"]})

        self._webservices = self.data["webservices"]

        LOGGER.debug("Authentication completed successfully")

    def _authenticate_with_token(self):
        """Authenticate using session token."""
        data = {
            "accountCountryCode": self.session_data.get("account_country"),
            "dsWebAuthToken": self.session_data.get("session_token"),
            "extended_login": True,
            "trustToken": self.session_data.get("trust_token", ""),
        }

        try:
            req = self.session.post(
                "%s/accountLogin" % self.SETUP_ENDPOINT, data=json.dumps(data)
            )
            self.data = req.json()
        except PyiCloudAPIResponseException as error:
            msg = "Invalid authentication token."
            raise PyiCloudFailedLoginException(msg, error) from error

    def _authenticate_with_credentials_service(self, service):
        """Authenticate to a specific service using credentials."""
        data = {
            "appName": service,
            "apple_id": self.user["accountName"],
            "password": self.user["password"],
        }

        try:
            self.session.post(
                "%s/accountLogin" % self.SETUP_ENDPOINT, data=json.dumps(data)
            )

            self.data = self._validate_token()
        except PyiCloudAPIResponseException as error:
            msg = "Invalid email/password combination."
            raise PyiCloudFailedLoginException(msg, error) from error

    def _validate_token(self):
        """Checks if the current access token is still valid."""
        LOGGER.debug("Checking session token validity")
        try:
            req = self.session.post("%s/validate" % self.SETUP_ENDPOINT, data="null")
            LOGGER.debug("Session token is still valid")
            return req.json()
        except PyiCloudAPIResponseException as err:
            LOGGER.debug("Invalid authentication token")
            raise err

    def _get_auth_headers(self, overrides=None):
        headers = {
<<<<<<< HEAD
            "Accept": "*/*",
            "Content-Type": CONTENT_TYPE_JSON,
=======
            "Accept": "application/json, text/javascript",
            "Content-Type": "application/json",
>>>>>>> f7d7af39
            "X-Apple-OAuth-Client-Id": "d39ba9916b7251055b22c7f910e2ea796ee65e98b2ddecea8f5dde8d9d1a815d",
            "X-Apple-OAuth-Client-Type": "firstPartyAuth",
            "X-Apple-OAuth-Redirect-URI": "https://www.icloud.com",
            "X-Apple-OAuth-Require-Grant-Code": "true",
            "X-Apple-OAuth-Response-Mode": "web_message",
            "X-Apple-OAuth-Response-Type": "code",
            "X-Apple-OAuth-State": self.client_id,
            "X-Apple-Widget-Key": "d39ba9916b7251055b22c7f910e2ea796ee65e98b2ddecea8f5dde8d9d1a815d",
        }
        if overrides:
            headers.update(overrides)
        return headers

    @property
    def cookiejar_path(self):
        """Get path for cookiejar file."""
        return path.join(
            self._cookie_directory,
            "".join([c for c in self.user.get("accountName", "") if match(r"\w", c)]),
        )

    @property
    def session_path(self):
        """Get path for session data file."""
        return path.join(
            self._cookie_directory,
            "".join([c for c in self.user.get("accountName", "") if match(r"\w", c)])
            + ".session",
        )

    @property
    def requires_2sa(self):
        """Returns True if two-step authentication is required."""
        return self.data.get("dsInfo", {}).get("hsaVersion", 0) >= 1 and (
            self.data.get("hsaChallengeRequired", False) or not self.is_trusted_session
        )

    @property
    def requires_2fa(self):
        """Returns True if two-factor authentication is required."""
        return self.data["dsInfo"].get("hsaVersion", 0) == 2 and (
            self.data.get("hsaChallengeRequired", False) or not self.is_trusted_session
        )

    @property
    def is_trusted_session(self):
        """Returns True if the session is trusted."""
        return self.data.get("hsaTrustedBrowser", False)

    @property
    def trusted_devices(self):
        """Returns devices trusted for two-step authentication."""
        request = self.session.get(
            "%s/listDevices" % self.SETUP_ENDPOINT, params=self.params
        )
        return request.json().get("devices")

    def send_verification_code(self, device):
        """Requests that a verification code is sent to the given device."""
        data = json.dumps(device)
        request = self.session.post(
            "%s/sendVerificationCode" % self.SETUP_ENDPOINT,
            params=self.params,
            data=data,
        )
        return request.json().get("success", False)

    def validate_verification_code(self, device, code):
        """Verifies a verification code received on a trusted device."""
        device.update({"verificationCode": code, "trustBrowser": True})
        data = json.dumps(device)

        try:
            self.session.post(
                "%s/validateVerificationCode" % self.SETUP_ENDPOINT,
                params=self.params,
                data=data,
            )
        except PyiCloudAPIResponseException as error:
            if error.code == -21669:
                # Wrong verification code
                return False
            raise

        self.trust_session()

        return not self.requires_2sa

    def validate_2fa_code(self, code):
        """Verifies a verification code received via Apple's 2FA system (HSA2)."""
        data = {"securityCode": {"code": code}}

        headers = self._get_auth_headers({"Accept": CONTENT_TYPE_JSON})

        if self.session_data.get("scnt"):
            headers["scnt"] = self.session_data.get("scnt")

        if self.session_data.get("session_id"):
            headers["X-Apple-ID-Session-Id"] = self.session_data.get("session_id")

        try:
            self.session.post(
                "%s/verify/trusteddevice/securitycode" % self.AUTH_ENDPOINT,
                data=json.dumps(data),
                headers=headers,
            )
        except PyiCloudAPIResponseException as error:
            if error.code == -21669:
                # Wrong verification code
                LOGGER.error("Code verification failed.")
                return False
            raise

        LOGGER.debug("Code verification successful.")

        self.trust_session()
        return not self.requires_2sa

    def trust_session(self):
        """Request session trust to avoid user log in going forward."""
        headers = self._get_auth_headers()

        if self.session_data.get("scnt"):
            headers["scnt"] = self.session_data.get("scnt")

        if self.session_data.get("session_id"):
            headers["X-Apple-ID-Session-Id"] = self.session_data.get("session_id")

        try:
            self.session.get(
                f"{self.AUTH_ENDPOINT}/2sv/trust",
                headers=headers,
            )
            self._authenticate_with_token()
            return True
        except PyiCloudAPIResponseException:
            LOGGER.error("Session trust failed.")
            return False

    def _get_webservice_url(self, ws_key):
        """Get webservice URL, raise an exception if not exists."""
        if self._webservices.get(ws_key) is None:
            raise PyiCloudServiceNotActivatedException(
                "Webservice not available", ws_key
            )
        return self._webservices[ws_key]["url"]

    @property
    def devices(self):
        """Returns all devices."""
        service_root = self._get_webservice_url("findme")
        return FindMyiPhoneServiceManager(
            service_root, self.session, self.params, self.with_family
        )

    @property
    def hidemyemail(self):
        """Gets the 'HME' service."""
        service_root = self._get_webservice_url("premiummailsettings")
        return HideMyEmailService(service_root, self.session, self.params)

    @property
    def iphone(self):
        """Returns the iPhone."""
        return self.devices[0]

    @property
    def account(self):
        """Gets the 'Account' service."""
        service_root = self._get_webservice_url("account")
        return AccountService(service_root, self.session, self.params)

    @property
    def files(self):
        """Gets the 'File' service."""
        if not self._files:
            service_root = self._get_webservice_url("ubiquity")
            self._files = UbiquityService(service_root, self.session, self.params)
        return self._files

    @property
    def photos(self):
        """Gets the 'Photo' service."""
        if not self._photos:
            service_root = self._get_webservice_url("ckdatabasews")
            upload_url = self._get_webservice_url("uploadimagews")
            self.params["dsid"] = self.data["dsInfo"]["dsid"]

            self._photos = PhotosService(
                service_root, self.session, self.params, upload_url
            )
        return self._photos

    @property
    def calendar(self):
        """Gets the 'Calendar' service."""
        service_root = self._get_webservice_url("calendar")
        return CalendarService(service_root, self.session, self.params)

    @property
    def contacts(self):
        """Gets the 'Contacts' service."""
        service_root = self._get_webservice_url("contacts")
        return ContactsService(service_root, self.session, self.params)

    @property
    def reminders(self):
        """Gets the 'Reminders' service."""
        service_root = self._get_webservice_url("reminders")
        return RemindersService(service_root, self.session, self.params)

    @property
    def drive(self):
        """Gets the 'Drive' service."""
        if not self._drive:
            self._drive = DriveService(
                service_root=self._get_webservice_url("drivews"),
                document_root=self._get_webservice_url("docws"),
                session=self.session,
                params=self.params,
            )
        return self._drive

    def __str__(self):
        return f"iCloud API: {self.user.get('accountName')}"

    def __repr__(self):
        return f"<{self}>"<|MERGE_RESOLUTION|>--- conflicted
+++ resolved
@@ -11,11 +11,11 @@
 from re import match
 from tempfile import gettempdir
 from typing import cast
-from requests.cookies import RequestsCookieJar
 from uuid import uuid1
 
 import srp
 from requests import Session
+from requests.cookies import RequestsCookieJar
 
 from pyicloud.exceptions import (
     PyiCloud2SARequiredException,
@@ -71,13 +71,9 @@
         self.service = service
         super().__init__()
 
-<<<<<<< HEAD
     def request(self, method, url, **kwargs):  # type: ignore # pylint: disable=arguments-differ
         request_logger = logging.getLogger()
 
-=======
-    def request(self, method, url, **kwargs):  # pylint: disable=arguments-differ
->>>>>>> f7d7af39
         # Charge logging to the right service endpoint
         callee = inspect.stack()[2]
         module = inspect.getmodule(callee[0])
@@ -285,10 +281,6 @@
         )
 
         cookiejar_path = self.cookiejar_path
-<<<<<<< HEAD
-=======
-        self.session.cookies = cookielib.LWPCookieJar(filename=cookiejar_path)  # type: ignore
->>>>>>> f7d7af39
         if path.exists(cookiejar_path):
             try:
                 cookies = cookielib.LWPCookieJar(filename=cookiejar_path)
@@ -401,14 +393,15 @@
             srp_password.set_encrypt_info(salt, iterations, key_length)
             m1 = usr.process_challenge(salt, b)
             m2 = usr.H_AMK
-            data = {
-                "accountName": uname,
-                "c": c,
-                "m1": base64.b64encode(m1).decode(),
-                "m2": base64.b64encode(m2).decode(),
-                "rememberMe": True,
-                "trustTokens": [],
-            }
+            if m1 and m2:
+                data = {
+                    "accountName": uname,
+                    "c": c,
+                    "m1": base64.b64encode(m1).decode(),
+                    "m2": base64.b64encode(m2).decode(),
+                    "rememberMe": True,
+                    "trustTokens": [],
+                }
             if self.session_data.get("trust_token"):
                 data["trustTokens"] = [self.session_data.get("trust_token")]
 
@@ -485,13 +478,8 @@
 
     def _get_auth_headers(self, overrides=None):
         headers = {
-<<<<<<< HEAD
             "Accept": "*/*",
             "Content-Type": CONTENT_TYPE_JSON,
-=======
-            "Accept": "application/json, text/javascript",
-            "Content-Type": "application/json",
->>>>>>> f7d7af39
             "X-Apple-OAuth-Client-Id": "d39ba9916b7251055b22c7f910e2ea796ee65e98b2ddecea8f5dde8d9d1a815d",
             "X-Apple-OAuth-Client-Type": "firstPartyAuth",
             "X-Apple-OAuth-Redirect-URI": "https://www.icloud.com",
